#!/usr/bin/env python3
"""
Android Resource Translation Checker & Auto-Translator

This script scans Android resource files (strings.xml) for string and plural resources,
reports missing translations, and can automatically translate missing entries using OpenAI.
"""
import logging
import sys
import json
import re
import os
from pathlib import Path
from xml.etree import ElementTree
from collections import defaultdict
from typing import Dict, Set, List, Tuple
from lxml import etree

# Import git utilities from separate module
from git_utils import (
    parse_gitignore, 
    parse_gitignore_file, 
    find_all_gitignores, 
    is_ignored_by_gitignore, 
    is_ignored_by_gitignores
)

# ------------------------------------------------------------------------------
# Translation Prompt Constants
# ------------------------------------------------------------------------------
TRANSLATION_GUIDELINES = """\
Follow these guidelines carefully.

**Purpose & Context:**  
This translation is for an Android application's UI. Use concise, clear language consistent with standard Android UI conventions. Do not alter the intended meaning of the text.

**Formatting & Structure:**  
- Keep all placeholders (e.g., %d, %s, %1$s) exactly as in the source. If the target language requires reordering, ensure that the same placeholders appear and are correctly positioned according to the language's syntax.
- Maintain the integrity of HTML, CDATA, or XML structures; translate only the textual content.  
- Preserve all whitespace, line breaks, and XML formatting exactly as in the source.  
- Escape apostrophes with a backslash (\\') as required by Android.

**System Terms:**  
Do not translate system state words (e.g., WARNING, FAILED, SUCCESS) or any technical and branded terms. Always leave these in their original English, uppercase form.

**Terminology & Natural Expressions:**  
Translate in a natural, concise style that matches standard Android UI conventions. 
Avoid overly literal translations that may sound awkward. When a technical term or proper noun is more recognizable in English for that language, keep it in English.

**Examples (Portuguese of Portugal):**  
- "Message Sent" → ✅ "Mensagem enviada" (❌ "Mensagem foi enviada")  
- "Upload Speed" → ✅ "Velocidade de upload" (❌ "Velocidade de envio")
Always refer to standard, widely accepted terms for the target language's user interface.

**Dialect and Regional Vocabulary:**  
Unless otherwise specified, use always the vocabulary appropriate to the target dialect (e.g., **pt -> Português de Portugal**) and avoid terms from other variants.

**General Note:**  
Preserve all proper nouns, feature names, and trademarked or branded terms in their original English form.

**IMPORTANT Output Requirements:**  
Return ONLY the final translated text as a single plain line! Preserving only any required formatting from the source.
Do not include the surrounding Android XML structure (<string> tags, etc.). Only output the translated content!

Example: 
  Input: "Welcome, <b>%1$s</b>! You have %2$d points."
  Correct output: "Dobrodošli, <b>%1$s</b>! Imate %2$d poena."
  INCORRECT output: "<string name="welcome_message">Dobrodošli, <b>%1$s</b>! Imate %2$d poena.</string>"

"""

PLURAL_GUIDELINES_ADDITION = """\
For plural resources, follow these guidelines:

1. **Plural Keys:**  
   If the source resource contains only a single plural key (e.g., "other") but the target language requires multiple forms, include all necessary plural keys as defined by the target language's pluralization rules.  
   *Example:* If the English source is `<item quantity="other">%d day left</item>`, the target translation should include:
   - `<item quantity="zero">No days left</item>`
   - `<item quantity="one">%d day left</item>`
   - `<item quantity="many">%d days left</item>`
   (Adjust the text according to correct singular and plural usage in the target language. Refer to the target language's guidelines for keys such as zero, one, two, few, many, and other.)

2. **Output Format:**  
   Return ONLY a JSON object containing the plural mapping as a single plain line. Do not include any markdown formatting, code blocks, or additional commentary unless already present in the source.
"""

SYSTEM_MESSAGE_TEMPLATE = """\
You are a professional translator translating textual UI elements within an Android from English into {target_language}. Follow user guidelines closely.
"""

TRANSLATE_FINAL_TEXT = """\
Translate the following string resource provided after the dashed line to the values-{target_language}/string.xml file for the language: {target_language}
----------
"""

# ------------------------------------------------------------------------------
# Logger Setup
# ------------------------------------------------------------------------------

logger = logging.getLogger(__name__)

def configure_logging(trace: bool) -> None:
    """Configure logging to console and optionally to a file."""
    log_level = logging.DEBUG if trace else logging.INFO
    formatter = logging.Formatter("%(asctime)s [%(levelname)s] %(message)s")
    handler = logging.StreamHandler()
    handler.setFormatter(formatter)
    logger.setLevel(log_level)
    logger.addHandler(handler)
    
# ------------------------------------------------------------------------------
# Android Resource Parsing & Updating
# ------------------------------------------------------------------------------

class AndroidResourceFile:
    """
    Represents a strings.xml file in an Android project containing <string> and <plurals> resources.
    """
    def __init__(self, path: Path, language: str = "default") -> None:
        self.path: Path = path
        self.language: str = language
        self.strings: Dict[str, str] = {}          # key -> string value
        self.plurals: Dict[str, Dict[str, str]] = {} # key -> {quantity -> text}
        self.modified: bool = False  # Flag to track if any changes are made
        self.parse_file()

    def parse_file(self) -> None:
        """Parses the strings.xml file and extracts <string> and <plurals> elements. Skips resources with translatable="false"."""
        try:
            tree = ElementTree.parse(self.path)
            root = tree.getroot()
            for elem in root:
                translatable = elem.attrib.get("translatable", "true").lower()
                if translatable == "false":
                    continue

                if elem.tag == "string":
                    name = elem.attrib.get("name")
                    if name:
                        self.strings[name] = (elem.text or "").strip()
                elif elem.tag == "plurals":
                    name = elem.attrib.get("name")
                    if name:
                        quantities: Dict[str, str] = {}
                        for item in elem.findall("item"):
                            quantity = item.attrib.get("quantity")
                            if quantity:
                                quantities[quantity] = (item.text or "").strip()
                        self.plurals[name] = quantities
            logger.debug(f"Parsed {len(self.strings)} strings and {len(self.plurals)} plurals from {self.path}")
        except ElementTree.ParseError as pe:
            logger.error(f"XML parse error in {self.path}: {pe}")
            raise
        except Exception as e:
            logger.error(f"Error parsing {self.path}: {e}")
            raise

    def summary(self) -> Dict[str, int]:
        """Return a summary of resource counts."""
        return {"strings": len(self.strings), "plurals": len(self.plurals)}


class AndroidModule:
    """
    Represents an Android module containing several strings.xml files for different languages.
    """
    def __init__(self, name: str, identifier: str = None) -> None:
        self.name: str = name
        # Unique identifier so that modules in different locations are not merged if they share the same short name.
        self.identifier: str = identifier or name
        self.language_resources: Dict[str, List[AndroidResourceFile]] = defaultdict(list)

    def add_resource(self, language: str, resource: AndroidResourceFile) -> None:
        logger.debug(f"Added resource for '{language}' in module '{self.name}': {resource.path.name}")
        self.language_resources[language].append(resource)

    def print_resources(self) -> None:
        logger.info(f"Module: {self.name} (ID: {self.identifier})")
        for language, resources in sorted(self.language_resources.items()):
            for resource in resources:
                sums = resource.summary()
                logger.info(f"  [{language}] {resource.path} | Strings: {sums['strings']}, Plurals: {sums['plurals']}")


def detect_language_from_path(file_path: Path) -> str:
    """
    Detect language code from an Android resource folder name.
    
    In Android, resource folders follow a naming convention to indicate 
    the language they contain. This function extracts the language code 
    from the folder name:
    
    Examples:
      - "values"           -> "default" (base/source language, usually English)
      - "values-es"        -> "es" (Spanish)
      - "values-zh-rCN"    -> "zh-rCN" (Chinese Simplified)
      - "values-b+sr+Latn" -> "b+sr+Latn" (Serbian in Latin script)
    
    The function tries to match the standard pattern first (values-XX),
    and falls back to a simpler replacement if the pattern doesn't match.
    
    Args:
        file_path: Path object pointing to a resource file
        
    Returns:
        String representing the language code, or "default" for the base language
    """
    values_dir = file_path.parent.name
    
    # Base language case
    if values_dir == "values":
        return "default"
    
    # Standard pattern: values-XX
    match = re.match(r"values-(.+)", values_dir)
    if not match:
        raise ValueError(
            f"Invalid Android resource folder name: '{values_dir}'. "
            "Expected format 'values' or 'values-<lang>'."
        )
    
    language = match.group(1)
    logger.debug(f"Detected language '{language}' from {values_dir}")
    return language



def find_resource_files(resources_path: str, ignore_folders: List[str] = None) -> Dict[str, AndroidModule]:
    """
    Recursively search for and organize Android string resource files by module.
    
    This function scans the given directory tree for strings.xml files located in 
    "values" or "values-XX" directories, where XX represents language codes. It 
    organizes these files into module structures based on the project hierarchy.
    
    Files can be excluded from processing using either:
    1. An explicit list of folders to ignore (via ignore_folders parameter)
    2. Patterns from .gitignore files (if ignore_folders is not provided)
<<<<<<< HEAD
    
    The function assumes a standard Android project structure:
      <module_name>/src/main/res/values(-locale)/strings.xml
    and uses the directory five levels up from each strings.xml file as the module 
    root directory.
    
=======
    
    The function assumes a standard Android project structure:
      <module_name>/src/main/res/values(-locale)/strings.xml
    and uses the directory five levels up from each strings.xml file as the module 
    root directory.
    
>>>>>>> 65bd38e9
    Args:
        resources_path: Path to the root directory to scan for resources
        ignore_folders: Optional list of folder names to ignore during scanning
        
    Returns:
        Dictionary mapping module identifiers to AndroidModule objects containing
        the resource files organized by language
        
    Raises:
        Exception: If there's an error determining the module structure
    """
    resources_dir = Path(resources_path)
    modules: Dict[str, AndroidModule] = {}
    logger.info(f"Scanning for resource files in {resources_dir}")

    # Determine which files to ignore:
    # 1. Use explicit ignore_folders if provided
    # 2. Otherwise, use patterns from .gitignore files with proper precedence
    if ignore_folders:
        logger.info(f"Using explicit ignore folders: {', '.join(ignore_folders)}")
        gitignore_patterns = []
        all_gitignores = {}
    else:
        # Find all .gitignore files in the directory hierarchy
        all_gitignores = find_all_gitignores(resources_path)
        if all_gitignores:
            total_patterns = sum(len(patterns) for patterns in all_gitignores.values())
            logger.info(f"Using {total_patterns} patterns from .gitignore files in directory hierarchy")
        else:
            # Fallback to just the root .gitignore if no ignore_folders specified
            gitignore_patterns = parse_gitignore(resources_path)
            if gitignore_patterns:
                logger.info(f"Using {len(gitignore_patterns)} patterns from .gitignore in {resources_dir}")
            else:
                gitignore_patterns = []

    # Recursively find all strings.xml files
    for xml_file_path in resources_dir.rglob("strings.xml"):
        # Skip files in ignored directories
        if ignore_folders and any(ignored in str(xml_file_path.parts) for ignored in ignore_folders):
            logger.debug(f"Skipping {xml_file_path} (matched ignore_folders)")
            continue
        elif all_gitignores:
            # Use the full hierarchical gitignore implementation
            if is_ignored_by_gitignores(xml_file_path, all_gitignores):
                logger.debug(f"Skipping {xml_file_path} (matched gitignore pattern from hierarchy)")
                continue
        elif not ignore_folders and gitignore_patterns:
            # Use the single file gitignore implementation
            if is_ignored_by_gitignore(xml_file_path, gitignore_patterns):
                logger.debug(f"Skipping {xml_file_path} (matched gitignore pattern)")
                continue

        # Process only files in "values" or "values-XX" directories
        if not xml_file_path.parent.name.startswith("values"):
            continue

        # Detect which language this resource file is for
        language = detect_language_from_path(xml_file_path)
        
        try:
            # Identify the module based on the project structure
            # With a fixed structure, the module folder is 5 levels up from strings.xml.
            # Example: app/src/main/res/values/strings.xml → module is "app"
            module_path = xml_file_path.parents[4]
        except Exception as e:
            logger.error(f"Error determining module folder for {xml_file_path}: {e}")
            raise

        # Use both the module name and its full path as an identifier
        # This ensures we don't merge modules with the same name from different paths
        module_name = module_path.name
        module_key = str(module_path.resolve())
        
        # Create the module entry if it doesn't exist yet
        if module_key not in modules:
            modules[module_key] = AndroidModule(module_name, identifier=module_key)
            logger.debug(f"Created module entry for '{module_name}' (key: {module_key})")
            
        # Parse and add the resource file to the appropriate module and language
        resource_file = AndroidResourceFile(xml_file_path, language)
        modules[module_key].add_resource(language, resource_file)
    
    return modules


def update_xml_file(resource: AndroidResourceFile) -> None:
    """
    Update Android string resources XML file while preserving formatting.
    
    This function writes the modified string and plural resources back to the XML file,
    carefully maintaining the original formatting, indentation, and XML structure. 
    It either updates existing elements or appends new ones as needed.
    
    The function performs the following operations:
    1. Reads the existing XML file and parses its structure
    2. Preserves the original indentation style
    3. Updates or adds <string> elements
    4. Updates or adds <plurals> elements and their nested <item> elements
    5. Ensures proper XML formatting with consistent indentation
    6. Writes the modified XML back to the file with the correct encoding
    
    Args:
        resource: AndroidResourceFile object containing the updated resources
        
    Returns:
        None
        
    Raises:
        Exception: If there's an error reading, parsing, or writing the XML file
    """
    # Only update if the resource was modified
    if not resource.modified:
        return

    try:
        # Parse the XML with a parser that preserves whitespace
        parser = etree.XMLParser(remove_blank_text=False)
        tree = etree.parse(str(resource.path), parser)
        root = tree.getroot()
    except Exception as e:
        logger.error(f"Error reading XML file {resource.path}: {e}")
        raise

    # Detect the indentation style from the existing file (default to 4 spaces)
    sample_indent = "    "
    if len(root) > 0:
        m = re.match(r'\n(\s+)', root[0].tail or "")
        if m:
            sample_indent = m.group(1)

    # Ensure proper indentation before the first child
    if not root.text or not root.text.strip():
        root.text = "\n" + sample_indent

    # --- Handle <string> elements ---
    
    # Map existing string elements by name for quick lookup
    original_root_count = len(root)
    existing_string_elements = {elem.get("name"): elem for elem in root if elem.tag == "string"}
    
    # Ensure consistent formatting between elements
    if original_root_count > 0:
        last_original = root[original_root_count - 1]
        if not last_original.tail or not last_original.tail.endswith(sample_indent):
            last_original.tail = "\n" + sample_indent

    # Process each string resource
    for key, translation in resource.strings.items():
        if key in existing_string_elements:
            # Update existing string if the text has changed
            if existing_string_elements[key].text != translation:
                existing_string_elements[key].text = translation
                logger.debug(f"Updated <string name='{key}'> element in {resource.path}")
        else:
            # Create and append a new string element
            new_elem = etree.Element("string", name=key)
            new_elem.text = translation
            new_elem.tail = "\n" + sample_indent
            root.append(new_elem)
            logger.debug(f"Appended <string name='{key}'> element to {resource.path}")

    # --- Handle <plurals> elements ---
    
    # Map existing plurals elements by name
    existing_plural_elements = {elem.get("name"): elem for elem in root if elem.tag == "plurals"}
    
    # Process each plural resource
    for plural_name, items in resource.plurals.items():
        # Get or create the plural element
        if plural_name in existing_plural_elements:
            plural_elem = existing_plural_elements[plural_name]
        else:
            # Create a new plurals element with proper nesting
            plural_elem = etree.Element("plurals", name=plural_name)
            plural_elem.text = "\n" + sample_indent + "    "
            plural_elem.tail = "\n" + sample_indent
            root.append(plural_elem)

        # Calculate the indentation for the nested item elements
        item_indent = sample_indent + "    "
        
        # Map existing item elements by quantity
        existing_quantity_items = {child.get("quantity"): child 
                                 for child in plural_elem 
                                 if child.tag == "item"}
        
        # Process each quantity variation
        for qty, translation in items.items():
            if qty in existing_quantity_items:
                # Update existing item if text has changed
                if existing_quantity_items[qty].text != translation:
                    existing_quantity_items[qty].text = translation
                    logger.debug(f"Updated plural '{plural_name}' quantity '{qty}' in {resource.path}")
            else:
                # Create and append a new item element
                new_item = etree.Element("item", quantity=qty)
                new_item.text = translation
                new_item.tail = "\n" + item_indent
                plural_elem.append(new_item)
                logger.debug(f"Added plural '{plural_name}' quantity '{qty}' to {resource.path}")
                
        # Ensure proper formatting for the last item in a plurals element
        if len(plural_elem) > 0:
            plural_elem[-1].tail = "\n" + sample_indent

    # Ensure the closing tag of the root element is properly formatted
    if len(root) > 0:
        root[-1].tail = "\n"

    try:
        # Serialize and write the XML back to the file
        xml_bytes = etree.tostring(tree, encoding="utf-8", xml_declaration=True, pretty_print=True)
        xml_bytes = xml_bytes.rstrip(b"\n")  # Remove trailing newlines
        
        with open(resource.path, "wb") as f:
            f.write(xml_bytes)
        
        # Standardize the XML declaration format
        with open(resource.path, "r+", encoding="utf-8") as f:
            content = f.read()
            content = re.sub(
                r"<\?xml version=['\"]1\.0['\"] encoding=['\"]utf-8['\"]\?>",
                '<?xml version="1.0" encoding="utf-8"?>',
                content,
                flags=re.IGNORECASE
            )
            f.seek(0)
            f.write(content)
            f.truncate()
            
        logger.info(f"Updated XML file: {resource.path}")
        resource.modified = False
    except Exception as e:
        logger.error(f"Error writing XML file {resource.path}: {e}")
        raise


def indent_xml(elem: ElementTree.Element, level: int = 0) -> None:
    """
    Recursively indent an XML element tree for pretty-printing.
    
    This utility function adds appropriate indentation to an XML element tree,
    making the XML output more readable by humans. It works by modifying the 
    text and tail attributes of each element to include newlines and spaces.
    
    The function handles both container elements (with children) and leaf elements 
    (without children) differently to ensure proper formatting:
    - Container elements get their children indented one level deeper
    - The last child in a container receives special formatting for its tail
    - Leaf elements get proper indentation for their tail content
    
    Args:
        elem: The XML element to indent
        level: The current indentation level (0 for root element)
        
    Returns:
        None - the element tree is modified in place
    """
    pad = "    "  # Standard 4 spaces per indentation level

    # Elements with children need special handling
    if len(elem):
        # Indent the text immediately inside the opening tag if it's just whitespace
        if not elem.text or not elem.text.strip():
            elem.text = "\n" + (level + 1) * pad
        
        # Process all children except the last one
        for child in elem[:-1]:
            # Recursively indent the child
            indent_xml(child, level + 1)
            # Add appropriate indentation after the child's closing tag
            if not child.tail or not child.tail.strip():
                child.tail = "\n" + (level + 1) * pad
        
        # Handle the last child specially
        indent_xml(elem[-1], level + 1)
        # Indent after the last child's closing tag (one level less)
        if not elem[-1].tail or not elem[-1].tail.strip():
            elem[-1].tail = "\n" + level * pad
    
    # For elements without children, just handle the tail if we're not at the root
    else:
        if level and (not elem.tail or not elem.tail.strip()):
            elem.tail = "\n" + level * pad


# ------------------------------------------------------------------------------
# Translation & OpenAI API Integration
# ------------------------------------------------------------------------------

def escape_apostrophes(text: str) -> str:
    """
    Ensure apostrophes in the text are properly escaped for Android resource files.
    
    This function checks if apostrophes are already properly escaped with a backslash (\')
    and adds the escape character if needed. This is critical for Android resource files
    as unescaped apostrophes will cause XML parsing errors.
    
    Args:
        text: The text to process
        
    Returns:
        The text with properly escaped apostrophes
    """
    # Skip processing if the text is empty or None
    if not text:
        return text
        
    # Replace any standalone apostrophes (not already escaped) with escaped versions
    # This regex looks for apostrophes that aren't already preceded by a backslash
    return re.sub(r"(?<!\\)'", r"\'", text)


def call_openai(prompt: str, system_message: str, api_key: str, model: str) -> str:
    """
    Call the OpenAI API to generate translated text using the chat completions endpoint.
    
    This function handles the communication with OpenAI's API to generate translations.
    It sets up a chat completion request with system and user messages to provide
    appropriate context and instructions for translation.
    
    The function uses a temperature of 0 to ensure consistent, deterministic translations.
    This is important for maintaining coherence across different runs and avoiding
    creative variations that could be inappropriate for UI strings.
    
    Args:
        prompt: The user prompt containing the text to translate and guidelines
        system_message: The system message defining the translator's role and context
        api_key: OpenAI API key for authentication
        model: The specific OpenAI model to use (e.g., "gpt-4o-mini", "gpt-4")
        
    Returns:
        The translated text extracted from the API response
        
    Raises:
        ImportError: If the OpenAI Python package is not installed
        Exception: For any API-related errors (authentication, rate limits, etc.)
    """
    # Check if the OpenAI package is installed
    try:
        from openai import OpenAI
    except ImportError:
        logger.error("OpenAI package not installed. Please install it using 'pip install openai'.")
        raise ImportError("OpenAI package not installed. Run 'pip install openai' first.")
    
    try:
        # Initialize the OpenAI client with the provided API key
        client = OpenAI(api_key=api_key)
        
        # Log the request details at debug level
        logger.debug(
            f"Sending request to OpenAI (model: {model}) with system prompt: {system_message} "
            f"and user prompt:\n{prompt}"
        )
        
        # Make the API call using the chat completions endpoint
        response = client.chat.completions.create(
            model=model,
            messages=[
                {"role": "system", "content": system_message},
                {"role": "user", "content": prompt},
            ],
            temperature=0,  # Use deterministic output for consistent translations
        )
        
        # Extract and clean up the generated text
        translation = response.choices[0].message.content.strip()
        
        # Log the response at debug level
        logger.debug(f"Received response from OpenAI: {translation}")
        logger.debug("\n-------\n")

        return translation
        
    except Exception as e:
        # Log any errors that occur during the API call
        logger.error(f"Error calling OpenAI API: {e}")
        raise


def translate_text(text: str, target_language: str, api_key: str, model: str, project_context: str) -> str:
    """
    Translate a single string resource to the target language using OpenAI.
    
    This function handles the translation of a simple text string (typically from an 
    Android string resource) to the specified target language. It builds a prompt 
    using the translation guidelines, sends it to the OpenAI API, and returns the 
    translated result.
    
    The translation follows specific guidelines for mobile UI strings, maintaining
    proper formatting, placeholders, and Android-specific requirements. If project 
    context is provided, it's included to help provide more accurate translations.
    
    Args:
        text: The source text to translate
        target_language: The target language code (e.g., "es", "fr", "zh-rCN")
        api_key: OpenAI API key for authentication
        model: OpenAI model to use for translation
        project_context: Optional additional context about the project
        
    Returns:
        The translated text in the target language
        
    Note:
        Empty strings are returned as-is without calling the API
    """
    # Don't process empty strings
    if text.strip() == "":
        return ""
        
    # Build the prompt with translation guidelines and the source text
    prompt = (TRANSLATION_GUIDELINES +
              TRANSLATE_FINAL_TEXT.format(target_language=target_language) +
              text)
              
    # Configure the system message for the API call
    system_message = SYSTEM_MESSAGE_TEMPLATE.format(target_language=target_language)
    if project_context:
        system_message += f"\nProject context: {project_context}"
        
    # Call OpenAI API to get the translation
    translated = call_openai(prompt, system_message, api_key, model)
    
    # Ensure apostrophes are properly escaped
    translated = escape_apostrophes(translated)

    return translated


def translate_plural_text(source_plural: Dict[str, str], target_language: str, api_key: str, model: str, project_context: str) -> Dict[str, str]:
    """
    Translate Android plural resources to the target language using OpenAI.
    
    This function handles the translation of plural string resources, which require
    special handling because different languages have different plural forms. For
    example, English typically has two forms (singular/plural), while Slavic languages 
    may have multiple forms for different quantities.
    
    The function:
    1. Converts the source plural dictionary to JSON format
    2. Creates a prompt with special guidelines for plurals
    3. Calls the OpenAI API to get translations for all plural forms
    4. Parses the JSON response back into a dictionary
    
    Args:
        source_plural: Dictionary mapping plural quantity keys to strings
                      (e.g., {"one": "%d day", "other": "%d days"})
        target_language: The target language code (e.g., "es", "fr", "zh-rCN")
        api_key: OpenAI API key for authentication
        model: OpenAI model to use for translation
        project_context: Optional additional context about the project
        
    Returns:
        Dictionary mapping plural quantity keys to translated strings
        
    Raises:
        Exception: If there's an error parsing the JSON response
    """
    # Convert source plural forms to JSON format
    source_json = json.dumps(source_plural, indent=2)
    
    # Build the prompt with both standard and plural-specific guidelines
    prompt = (TRANSLATION_GUIDELINES +
              PLURAL_GUIDELINES_ADDITION +
              TRANSLATE_FINAL_TEXT.format(target_language=target_language) +
              source_json)
              
    # Configure the system message for the API call
    system_message = SYSTEM_MESSAGE_TEMPLATE.format(target_language=target_language)
    if project_context:
        system_message += f"\nProject context: {project_context}"
    
    # Call OpenAI API to get the translation
    translation_output = call_openai(prompt, system_message, api_key, model)
    
    # Parse the response as JSON
    try:
        plural_dict = json.loads(translation_output)
        
        # Validate the response is a dictionary
        if isinstance(plural_dict, dict):
<<<<<<< HEAD
=======
            # Ensure apostrophes are properly escaped in all plural forms
            for quantity, text in plural_dict.items():
                plural_dict[quantity] = escape_apostrophes(text)
>>>>>>> 65bd38e9
            return plural_dict
        else:
            # Fallback if not a proper dictionary
            logger.warning(f"Unexpected plural translation format: {translation_output}")
<<<<<<< HEAD
            return {"other": translation_output}
=======
            return {"other": escape_apostrophes(translation_output)}
>>>>>>> 65bd38e9
    except Exception as e:
        logger.error(f"Error parsing plural translation JSON: {e}. Falling back to single form.")
        raise

# ------------------------------------------------------------------------------
# Translation Validation
# ------------------------------------------------------------------------------

def validate_translation(source_text: str, current_translation: str, target_language: str, is_plural: bool = False) -> str:
    """
    Prompt the user to validate and optionally correct a translation.
    
    This function provides an interactive way for users to review translations
    before they are applied. It displays the source text and its translation,
    then asks the user if they accept it or want to provide a correction.
    
    The function is particularly useful for:
    - Reviewing automatically generated translations
    - Correcting any mistakes or awkward phrasing
    
    Args:
        source_text: The original text in the source language
        current_translation: The translated text to validate
        target_language: The language code of the translation
        is_plural: Whether this is a plural resource (for display purposes)
        
    Returns:
        The validated translation (either the original or a corrected version)
    """
    print("\n----- Validate Translation -----")
    
    # Display appropriate resource type label
    resource_type = "Plural Resource" if is_plural else "String Resource"
    
    # Show the source and translated text to the user
    print(f"Source {resource_type}: {source_text}")
    print(f"Current Translation in {target_language}: {current_translation}")
    
    # Ask the user if they accept the translation
    response = input("Do you accept this translation? (y/n): ").strip().lower()
    
    if response == "y":
        # User accepts the translation as-is
        return current_translation
    else:
        # User wants to provide a correction
        new_trans = input("Enter the corrected translation: ").strip()
        return new_trans

# ------------------------------------------------------------------------------
# Auto-Translation Process
# ------------------------------------------------------------------------------

def _translate_missing_strings(
    res: AndroidResourceFile,
    missing_strings: set,
    module_default_strings: Dict[str, str],
    lang: str,
    openai_api_key: str,
    openai_model: str,
    project_context: str,
    validate_translations: bool
) -> List[Dict]:
    """
    Helper function to translate missing strings for a resource file.
    Returns a list of translation results.
    """
    results = []
    for key in sorted(missing_strings):
        source_text = module_default_strings[key]
        # Skip empty strings
        if source_text.strip() == "":
            res.strings[key] = ""
            continue
            
        try:
            # Translate the string
            translated = translate_text(
                source_text, 
                target_language=lang,
                api_key=openai_api_key, 
                model=openai_model,
                project_context=project_context
            )
            
            logger.info(f"Translated string '{key}' to {lang}: '{source_text}' -> '{translated}'")

            # Validate if required
            if validate_translations:
                translated = validate_translation(source_text, translated, target_language=lang)
                
            # Update the resource
            res.strings[key] = translated
            res.modified = True
            
            # Add to results
            results.append({
                "key": key,
                "source": source_text,
                "translation": translated,
            })
        except Exception as e:
            logger.error(f"Error translating string '{key}': {e}")
            raise
            
    return results


def _translate_missing_plurals(
    res: AndroidResourceFile,
    missing_plurals: Dict[str, Dict[str, str]],
    lang: str,
    openai_api_key: str,
    openai_model: str,
    project_context: str,
    validate_translations: bool
) -> List[Dict]:
    """
    Helper function to translate missing plurals for a resource file.
    Returns a list of translation results.
    """
    results = []
    for plural_name, default_map in missing_plurals.items():
        current_map = res.plurals.get(plural_name, {})
        try:
            # Generate plural translations
            generated_plural = translate_plural_text(
                default_map, 
                target_language=lang,
                api_key=openai_api_key, 
                model=openai_model,
                project_context=project_context
            )
            
            # Merge with existing translations
            merged = generated_plural.copy()
            merged.update(current_map)
            res.plurals[plural_name] = merged
            res.modified = True
            
            logger.info(f"Translated plural group '{plural_name}' for language '{lang}': {res.plurals[plural_name]}")
            
            # Validate if required
            if validate_translations:
                for plural_key in generated_plural:
                    if plural_key in current_map:
                        continue
                    src_text = default_map.get(plural_key, default_map.get("other", ""))
                    validated = validate_translation(
                        src_text, 
                        res.plurals[plural_name][plural_key],
                        target_language=lang, 
                        is_plural=True
                    )
                    res.plurals[plural_name][plural_key] = validated
                    
            # Add to results
            results.append({
                "plural_name": plural_name,
                "translations": res.plurals[plural_name],
            })
        except Exception as e:
            logger.error(f"Error translating plural '{plural_name}': {e}")
            raise
            
    return results


def _collect_default_resources(module: AndroidModule) -> Tuple[Dict[str, str], Dict[str, Dict[str, str]]]:
    """
    Collect all default string and plural resources from a module.
    """
    module_default_strings: Dict[str, str] = {}
    module_default_plurals: Dict[str, Dict[str, str]] = defaultdict(dict)
    
    for res in module.language_resources.get("default", []):
        # Collect strings
        for key, val in res.strings.items():
            module_default_strings.setdefault(key, val)
        
        # Collect plurals
        for plural_name, quantities in res.plurals.items():
            for qty, text in quantities.items():
                module_default_plurals[plural_name].setdefault(qty, text)
                
    return module_default_strings, module_default_plurals


def _generate_translation_summary(translation_log: dict, total_translated: int) -> None:
    """
    Generate and log a summary of translations performed.
    """
    if total_translated <= 0:
        logger.info("No translations needed")
        return
        
    translated_info = {}
    for module_name, lang_details in translation_log.items():
        for lang, details in lang_details.items():
            entry = translated_info.setdefault(lang, {'strings': set(), 'plurals': set()})
            
            # Collect string keys
            for s in details.get("strings", []):
                entry['strings'].add(s["key"])
                
            # Collect plural names
            for p in details.get("plurals", []):
                entry['plurals'].add(p["plural_name"])
                
    # Log summary for each language
    for lang, items in translated_info.items():
        if not items['strings'] and not items['plurals']:
            continue
            
        msg_parts = [f"Language '{lang}':"]
        
        if items['strings']:
            msg_parts.append(f"Strings translated: {', '.join(sorted(items['strings']))}")
            
        if items['plurals']:
            msg_parts.append(f"Plurals translated: {', '.join(sorted(items['plurals']))}")
            
        logger.info(" ".join(msg_parts))


def auto_translate_resources(modules: Dict[str, AndroidModule],
                             openai_api_key: str,
                             openai_model: str,
                             project_context: str,
                             validate_translations: bool = False) -> dict:
    """
    For each non-default language resource, auto-translate missing strings and plural items.
    Returns a translation_log dictionary with details of the translations performed.
    """
    translation_log = {}
    total_translated = 0

    for module in modules.values():
        if "default" not in module.language_resources:
            logger.warning(f"Module '{module.name}' missing default resources; skipping auto translation.")
            continue

        # Collect default resources
        module_default_strings, module_default_plurals = _collect_default_resources(module)

        # Process each non-default language
        for lang, resources in module.language_resources.items():
            if lang == "default":
                continue
                
            # Initialize translation log for this language
            translation_log.setdefault(module.name, {})[lang] = {"strings": [], "plurals": []}
            
            for res in resources:
                # Find missing translations
                missing_strings = set(module_default_strings.keys()) - set(res.strings.keys())
                
                # Find missing plurals
                missing_plurals = {}
                for plural_name, default_map in module_default_plurals.items():
                    current_map = res.plurals.get(plural_name, {})
                    if not current_map or set(current_map.keys()) != set(default_map.keys()):
                        missing_plurals[plural_name] = default_map
                        
                # Skip if nothing to translate
                if not missing_strings and not missing_plurals:
                    continue
                
                logger.info(f"Auto-translating missing resources for module '{module.name}', language '{lang}'")
                
                # Translate missing strings
                if missing_strings:
                    string_results = _translate_missing_strings(
                        res, missing_strings, module_default_strings, lang,
                        openai_api_key, openai_model, project_context, validate_translations
                    )
                    translation_log[module.name][lang]["strings"].extend(string_results)
                    total_translated += len(string_results)
                
                # Translate missing plurals
                if missing_plurals:
                    plural_results = _translate_missing_plurals(
                        res, missing_plurals, lang,
                        openai_api_key, openai_model, project_context, validate_translations
                    )
                    translation_log[module.name][lang]["plurals"].extend(plural_results)
                    total_translated += sum(len(p["translations"]) for p in plural_results)
                
                # Update the XML file if needed
                if res.modified:
                    update_xml_file(res)
    
    # Generate summary
    _generate_translation_summary(translation_log, total_translated)
        
    return translation_log

# ------------------------------------------------------------------------------
# Missing Translation Report
# ------------------------------------------------------------------------------

def _collect_default_translations(module: AndroidModule) -> Tuple[Set[str], Dict[str, Set[str]]]:
    """
    Collect all default string keys and plural quantities from a module.
    
    Args:
        module: The Android module to collect default translations from
        
    Returns:
        A tuple containing (set of string keys, dict of plural name -> quantities)
    """
    default_strings: Set[str] = set()
    default_plural_quantities: Dict[str, Set[str]] = {}
    
    if "default" not in module.language_resources:
        return default_strings, default_plural_quantities
    
    for resource in module.language_resources["default"]:
        default_strings.update(resource.strings.keys())
        for plural_name, quantities in resource.plurals.items():
            default_plural_quantities.setdefault(plural_name, set()).update(quantities.keys())
            
    return default_strings, default_plural_quantities


def _collect_language_translations(resources: List[AndroidResourceFile]) -> Tuple[Set[str], Dict[str, Set[str]]]:
    """
    Collect all string keys and plural quantities from a list of resources.
    
    Args:
        resources: List of AndroidResourceFile objects
        
    Returns:
        A tuple containing (set of string keys, dict of plural name -> quantities)
    """
    lang_strings: Set[str] = set()
    lang_plural_quantities: Dict[str, Set[str]] = {}
    
    for resource in resources:
        lang_strings.update(resource.strings.keys())
        for plural_name, quantities in resource.plurals.items():
            lang_plural_quantities.setdefault(plural_name, set()).update(quantities.keys())
            
    return lang_strings, lang_plural_quantities


def _format_missing_translations(
    missing_strings: Set[str], 
    missing_plurals: Dict[str, Set[str]]
) -> str:
    """
    Format missing translations for logging.
    
    Args:
        missing_strings: Set of missing string keys
        missing_plurals: Dict of missing plural names and quantities
        
    Returns:
        Formatted string describing what's missing
    """
    parts = []
    
    if missing_strings:
        parts.append(f"strings: {', '.join(sorted(missing_strings))}")
        
    if missing_plurals:
        plurals_part = ", ".join([
            f"{k}({', '.join(sorted(v))})" 
            for k, v in missing_plurals.items()
        ])
        parts.append(f"plurals: {plurals_part}")
        
    return " | ".join(parts)


def check_missing_translations(modules: Dict[str, AndroidModule]) -> dict:
    """
    For each module, compare non-default language resources against the union of keys
    in the default language. Checks for missing <string> keys and missing plural quantities.
    
    Args:
        modules: Dictionary of module identifiers to AndroidModule objects
        
    Returns:
        A dictionary of missing translations for potential reporting
    """
    logger.info("Missing Translations Report")
    missing_count = 0
    missing_report = {}
    
    for module in modules.values():
        module_has_missing = False
        module_log_lines = []
        
        if "default" not in module.language_resources:
            logger.warning(f"  No default resources for module '{module.name}'")
            continue

        # Collect defaults
        default_strings, default_plural_quantities = _collect_default_translations(module)

        # Check each non-default language
        for lang, resources in sorted(module.language_resources.items()):
            if lang == "default":
                continue
                
            # Collect this language's translations
            lang_strings, lang_plural_quantities = _collect_language_translations(resources)
                    
            # Find what's missing
            missing_strings = default_strings - lang_strings
            missing_plurals: Dict[str, Set[str]] = {}
            
            for plural_name, def_qty in default_plural_quantities.items():
                current_qty = lang_plural_quantities.get(plural_name, set())
                diff = def_qty - current_qty
                if diff:
                    missing_plurals[plural_name] = diff
                    
            # Log and report if anything is missing
            if missing_strings or missing_plurals:
                missing_count += 1
                module_has_missing = True
                
                # Format for logging
                missing_description = _format_missing_translations(missing_strings, missing_plurals)
                module_log_lines.append(f"  [{lang}]: missing {missing_description}")
                
                # Add to the report dictionary
                if module.name not in missing_report:
                    missing_report[module.name] = {}
                missing_report[module.name][lang] = {
                    "strings": list(missing_strings),
                    "plurals": {name: list(quantities) for name, quantities in missing_plurals.items()}
                }
        
        # Log for this module
        if module_has_missing:
            logger.info(f"Module: {module.name} (has missing translations)")
            for line in module_log_lines:
                logger.info(line)
    
    # Summary log
    if missing_count == 0:
        logger.info("All translations are complete.")
        
    return missing_report

# ------------------------------------------------------------------------------
# Translation Report Generator
# ------------------------------------------------------------------------------

def create_translation_report(translation_log):
    """
    Generate a Markdown formatted translation report as a string.
    """
    report = "# Translation Report\n\n"
    has_translations = False
    
    for module, languages in translation_log.items():
        module_has_translations = False
        module_report = f"## Module: {module}\n\n"
        languages_report = ""
        
        for lang, details in languages.items():
            has_string_translations = bool(details.get("strings"))
            has_plural_translations = bool(details.get("plurals"))
            
            if not (has_string_translations or has_plural_translations):
                continue
                
            module_has_translations = True
            has_translations = True
            languages_report += f"### Language: {lang}\n\n"
            
            if has_string_translations:
                languages_report += "| Key | Source Text | Translated Text |\n"
                languages_report += "| --- | ----------- | --------------- |\n"
                for entry in details["strings"]:
                    key = entry["key"]
                    source = entry["source"].replace("\n", " ")
                    translation = entry["translation"].replace("\n", " ")
                    languages_report += f"| {key} | {source} | {translation} |\n"
                languages_report += "\n"
                
            if has_plural_translations:
                languages_report += "#### Plural Resources\n\n"
                for plural in details["plurals"]:
                    plural_name = plural["plural_name"]
                    languages_report += f"**{plural_name}**\n\n"
                    languages_report += "| Quantity | Translated Text |\n"
                    languages_report += "| -------- | --------------- |\n"
                    for qty, text in plural["translations"].items():
                        languages_report += f"| {qty} | {text} |\n"
                    languages_report += "\n"
        
        if module_has_translations:
            report += module_report + languages_report
    
    if not has_translations:
        report += "No translations were performed."
    
    return report

# ------------------------------------------------------------------------------
# Main Entry Point
# ------------------------------------------------------------------------------

def main() -> None:
    """
    Main entry point for the Android Resource Translator script.
    Parses command-line arguments or environment variables, finds resource files,
    checks for missing translations, and auto-translates them.
    """
    import os
    import argparse

    is_github = os.environ.get("GITHUB_ACTIONS", "false").lower() == "true"
    if is_github:
        resources_paths_input = os.environ.get("INPUT_RESOURCES_PATHS")
        resources_paths = [p.strip() for p in resources_paths_input.split(',') if p.strip()] if resources_paths_input else []
        auto_translate = os.environ.get("INPUT_AUTO_TRANSLATE", "false").lower() == "true"
        # No manual validation on GitHub; force it off.
        validate_translations = False  
        log_trace = os.environ.get("INPUT_LOG_TRACE", "false").lower() == "true"
        openai_api_key = os.environ.get("OPENAI_API_KEY")
        openai_model = os.environ.get("INPUT_OPENAI_MODEL", "gpt-4o-mini")
        project_context = os.environ.get("INPUT_PROJECT_CONTEXT", "")
        ignore_folders_input = os.environ.get("INPUT_IGNORE_FOLDERS", "")
        ignore_folders = [folder.strip() for folder in ignore_folders_input.split(',') if folder.strip()] if ignore_folders_input else []

        print(
            "Running with parameters from environment variables."
            f"Resources Paths: {resources_paths}, Auto Translate: {auto_translate}, "
            f"Validate Translations: {validate_translations}, Log Trace: {log_trace}, "
            f"OpenAI Model: {openai_model}, "
            f"Project Context: {project_context}, Ignore Folders: {ignore_folders}"
        )

    else:
        parser = argparse.ArgumentParser(description="Android Resource Translator")
        parser.add_argument("resources_paths", nargs="+", help="Paths to Android project directories with resource files")
        parser.add_argument("-a", "--auto-translate", action="store_true",
                            help="Automatically translate missing resources using OpenAI")
        parser.add_argument("-v", "--validate-translations", action="store_true",
                            help="Enable manual validation of OpenAI translations before saving")
        parser.add_argument("-l", "--log-trace", action="store_true",
                            help="Log detailed trace information")
        parser.add_argument("--openai-model", default="gpt-4o-mini",
                            help="Specify the OpenAI model to use for translation.")
        parser.add_argument("--project-context", default="",
                            help="Additional project context for translation prompts.")
        parser.add_argument("--ignore-folders", default="",
                            help="Comma separated list of folder names to ignore during scanning. "
                                 "If empty, .gitignore patterns will be used instead.")
        parser.add_argument("--openai-api-key", dest="openai_api_key", default=None,
                            help="OpenAI API key to use for translation.")
        args = parser.parse_args()
        
        resources_paths = args.resources_paths
        auto_translate = args.auto_translate
        validate_translations = args.validate_translations
        log_trace = args.log_trace
        openai_model = args.openai_model
        project_context = args.project_context
        ignore_folders = [folder.strip() for folder in args.ignore_folders.split(',') if folder.strip()]
        openai_api_key = args.openai_api_key or os.environ.get("OPENAI_API_KEY")
        print(f"Starting with arguments: {args}")

    configure_logging(log_trace)

    if not resources_paths:
        print("Error: 'resources_paths' input not provided.")
        sys.exit(1)
    for path in resources_paths:
        if not os.path.exists(path):
            logger.error(f"Error: The specified path {path} does not exist!")
            sys.exit(1)

    # Merge resources from multiple resource directories.
    merged_modules: Dict[str, AndroidModule] = {}
    for res_path in resources_paths:
        modules = find_resource_files(res_path, ignore_folders)
        for identifier, mod in modules.items():
            if identifier in merged_modules:
                # Merge language_resources from modules with the same unique identifier.
                for lang, resources in mod.language_resources.items():
                    merged_modules[identifier].language_resources.setdefault(lang, []).extend(resources)
            else:
                merged_modules[identifier] = mod

    if not merged_modules:
        logger.error("No resource files found!")
        sys.exit(1)

    modules_count = len(merged_modules)
    resources_count = sum(len(resources) for mod in merged_modules.values() for resources in mod.language_resources.values())
    logger.info(f"Found {modules_count} modules with {resources_count} resource files")
    
    if log_trace:
        for module in sorted(merged_modules.values(), key=lambda m: m.name):
            module.print_resources()

    translation_log = {}
    # If auto_translate is enabled, run the auto-translation process.
    if auto_translate:
        if not openai_api_key:
            logger.error("Error: OPENAI_API_KEY environment variable not set!")
            sys.exit(1)
        logger.info(f"Starting auto-translation using {openai_model}")
        translation_log = auto_translate_resources(
            merged_modules,
            openai_api_key,
            openai_model,
            project_context,
            validate_translations=validate_translations,
        )

    # Whether or not auto-translation was performed, still check for missing translations.
    check_missing_translations(merged_modules)

    # Generate the translation report (this will be empty if no auto-translation occurred).
    report_output = create_translation_report(translation_log)

    # Output the report
    if "GITHUB_OUTPUT" in os.environ:
        with open(os.environ["GITHUB_OUTPUT"], "a", encoding="utf-8") as f:
            print("translation_report<<EOF", file=f)
            print(report_output, file=f)
            print("EOF", file=f)
    else:
        if auto_translate:
            print("\nTranslation Report:")
            print(report_output)

if __name__ == "__main__":
    main()<|MERGE_RESOLUTION|>--- conflicted
+++ resolved
@@ -236,21 +236,12 @@
     Files can be excluded from processing using either:
     1. An explicit list of folders to ignore (via ignore_folders parameter)
     2. Patterns from .gitignore files (if ignore_folders is not provided)
-<<<<<<< HEAD
     
     The function assumes a standard Android project structure:
       <module_name>/src/main/res/values(-locale)/strings.xml
     and uses the directory five levels up from each strings.xml file as the module 
     root directory.
     
-=======
-    
-    The function assumes a standard Android project structure:
-      <module_name>/src/main/res/values(-locale)/strings.xml
-    and uses the directory five levels up from each strings.xml file as the module 
-    root directory.
-    
->>>>>>> 65bd38e9
     Args:
         resources_path: Path to the root directory to scan for resources
         ignore_folders: Optional list of folder names to ignore during scanning
@@ -733,21 +724,14 @@
         
         # Validate the response is a dictionary
         if isinstance(plural_dict, dict):
-<<<<<<< HEAD
-=======
             # Ensure apostrophes are properly escaped in all plural forms
             for quantity, text in plural_dict.items():
                 plural_dict[quantity] = escape_apostrophes(text)
->>>>>>> 65bd38e9
             return plural_dict
         else:
             # Fallback if not a proper dictionary
             logger.warning(f"Unexpected plural translation format: {translation_output}")
-<<<<<<< HEAD
-            return {"other": translation_output}
-=======
             return {"other": escape_apostrophes(translation_output)}
->>>>>>> 65bd38e9
     except Exception as e:
         logger.error(f"Error parsing plural translation JSON: {e}. Falling back to single form.")
         raise
