#!/usr/bin/env python3
"""
Tests for translation functionality in AndroidResourceTranslator.

This module tests the text translation and OpenAI integration features including:
- Single string translation
- Plural string translation 
- Auto-translation of resources
"""
import os
import sys
import unittest
from unittest.mock import patch, MagicMock
from pathlib import Path

# Add parent directory to path for module import
sys.path.append(os.path.dirname(os.path.dirname(os.path.abspath(__file__))))

from AndroidResourceTranslator import (
    translate_text,
    translate_plural_text,
    auto_translate_resources,
    AndroidResourceFile,
    AndroidModule,
    escape_apostrophes
)


<<<<<<< HEAD
=======
class TestApostropheEscaping(unittest.TestCase):
    """Tests for the apostrophe escaping functionality."""
    
    def test_escape_apostrophes(self):
        """Test that apostrophes are properly escaped."""
        test_cases = [
            # Format: (input, expected output)
            ("No apostrophes here", "No apostrophes here"),
            ("Apostrophe's need escaping", "Apostrophe\\'s need escaping"),
            ("Multiple apostrophes' in one's text", "Multiple apostrophes\\' in one\\'s text"),
            ("Already escaped apostrophe \\'s fine", "Already escaped apostrophe \\'s fine"),
            ("Mixed escaping: one's and one\\'s", "Mixed escaping: one\\'s and one\\'s"),
            ("", ""),  # Empty string
            (None, None),  # None value
            ("Special ' chars ' everywhere '", "Special \\' chars \\' everywhere \\'"),
        ]
        
        for input_text, expected in test_cases:
            with self.subTest(input_text=input_text):
                result = escape_apostrophes(input_text)
                self.assertEqual(result, expected)

    def test_escape_apostrophes_integration_with_translate_text(self):
        """Test that translate_text properly escapes apostrophes in results."""
        with patch('AndroidResourceTranslator.call_openai') as mock_call_openai:
            # Configure mock to return text with apostrophes
            mock_call_openai.return_value = "Si us plau, activa Scrolless a la configuració d'accessibilitat."
            
            # Execute the function
            result = translate_text(
                "Please enable Scrolless in accessibility settings.", 
                target_language="ca", 
                api_key="test_api_key", 
                model="test-model", 
                project_context=""
            )
            
            # Verify results - apostrophes should be escaped
            self.assertEqual(
                result, 
                "Si us plau, activa Scrolless a la configuració d\\'accessibilitat."
            )

    def test_escape_apostrophes_integration_with_translate_plural_text(self):
        """Test that translate_plural_text properly escapes apostrophes in results."""
        with patch('AndroidResourceTranslator.call_openai') as mock_call_openai:
            # Configure mock with JSON plural response containing apostrophes
            mock_call_openai.return_value = '{"one": "%d element d\'accessibilitat", "other": "%d elements d\'accessibilitat"}'
            
            # Execute the function
            source_plural = {"one": "%d accessibility item", "other": "%d accessibility items"}
            result = translate_plural_text(
                source_plural, 
                target_language="ca", 
                api_key="test_api_key", 
                model="test-model", 
                project_context=""
            )
            
            # Verify results - apostrophes should be escaped in all plural forms
            self.assertEqual(result["one"], "%d element d\\'accessibilitat")
            self.assertEqual(result["other"], "%d elements d\\'accessibilitat")


>>>>>>> 65bd38e9
@patch('AndroidResourceTranslator.call_openai')
class TestTranslation(unittest.TestCase):
    """Tests for core translation functionality with mocked OpenAI API calls."""
    
    def test_translate_text(self, mock_call_openai):
        """Test translating a simple string with expected parameters."""
        # Configure mock
        mock_call_openai.return_value = "Hola Mundo"
        
        # Execute the function
        result = translate_text(
            "Hello World", 
            target_language="es", 
            api_key="test_api_key", 
            model="test-model", 
            project_context=""
        )
        
        # Verify results
        self.assertEqual(result, "Hola Mundo")
        mock_call_openai.assert_called_once()
        
        # Verify API call parameters
        args = mock_call_openai.call_args
        self.assertIn("Hello World", args[0][0])  # Check prompt contains source text
        self.assertIn("es", args[0][0])  # Check prompt contains target language
        self.assertIn("es", args[0][1])  # Check system message contains target language
        self.assertEqual(args[0][2], "test_api_key")  # Check correct API key
        self.assertEqual(args[0][3], "test-model")  # Check correct model

    def test_translate_text_empty_string(self, mock_call_openai):
        """Test that empty strings are not sent to the API."""
        # Execute the function with empty input
        result = translate_text("", "es", "test_api_key", "test-model", "")
        
        # Verify results
        self.assertEqual(result, "")
        mock_call_openai.assert_not_called()

    def test_translate_text_with_context(self, mock_call_openai):
        """Test translating with project context included."""
        # Configure mock
        mock_call_openai.return_value = "Hola Mundo"
        
        # Execute with project context
        result = translate_text(
            "Hello World", 
            target_language="es", 
            api_key="test_api_key", 
            model="test-model", 
            project_context="A test application"
        )
        
        # Verify results
        self.assertEqual(result, "Hola Mundo")
        
        # Verify project context was included
        args = mock_call_openai.call_args
        self.assertIn("A test application", args[0][1])  # Context in system message

    def test_translate_plural_text(self, mock_call_openai):
        """Test translating a plural resource with proper JSON response."""
        # Configure mock with JSON plural response
        mock_call_openai.return_value = '{"one": "%d elemento", "other": "%d elementos"}'
        
        # Execute the function
        source_plural = {"one": "%d item", "other": "%d items"}
        result = translate_plural_text(
            source_plural, 
            target_language="es", 
            api_key="test_api_key", 
            model="test-model", 
            project_context=""
        )
        
        # Verify results
        self.assertEqual(result["one"], "%d elemento")
        self.assertEqual(result["other"], "%d elementos")
        mock_call_openai.assert_called_once()

    def test_translate_plural_text_error(self, mock_call_openai):
        """Test error handling when OpenAI API fails."""
        # Configure mock to raise exception
        mock_call_openai.side_effect = Exception("API error")
        
        # Execute and verify exception propagation
        source_plural = {"one": "%d item", "other": "%d items"}
        with self.assertRaises(Exception) as context:
            translate_plural_text(
                source_plural, 
                target_language="es", 
                api_key="test_api_key", 
                model="test-model", 
                project_context=""
            )
        
        # Verify exception details
        self.assertIn("API error", str(context.exception))
        mock_call_openai.assert_called_once()


class TestAutoTranslation(unittest.TestCase):
    """Tests for the auto-translation workflow."""
    
    def setUp(self):
        """Set up test modules with default and target languages."""
        # Create a test module
        self.module = AndroidModule("test_module", "test_id")
        
        # Default language resources
        self.default_resource = MagicMock()
        self.default_resource.strings = {
            "hello": "Hello World",
            "goodbye": "Goodbye"
        }
        self.default_resource.plurals = {
            "days": {"one": "%d day", "other": "%d days"}
        }
        self.default_resource.modified = False
        
        # Spanish language resources with missing translations
        self.es_resource = MagicMock()
        self.es_resource.strings = {
            "hello": "Hola Mundo"  # "goodbye" is missing
        }
        self.es_resource.plurals = {}  # All plurals missing
        self.es_resource.modified = False
        
        # Add resources to module
        self.module.add_resource("default", self.default_resource)
        self.module.add_resource("es", self.es_resource)
        
        # Build modules dict
        self.modules = {"test_id": self.module}

    @patch('AndroidResourceTranslator.translate_text')
    @patch('AndroidResourceTranslator.translate_plural_text')
    @patch('AndroidResourceTranslator.update_xml_file')
    def test_auto_translate(self, mock_update_xml, mock_translate_plural, mock_translate_text):
        """Test complete auto-translation workflow."""
        # Configure mocks
        mock_translate_text.return_value = "Adiós"
        mock_translate_plural.return_value = {"one": "%d día", "other": "%d días"}
        
        # Execute auto translation
        result = auto_translate_resources(
            self.modules,
            openai_api_key="test_api_key",
            openai_model="test-model",
            project_context="Test project",
            validate_translations=False
        )
        
        # Verify translation calls
        mock_translate_text.assert_called_once_with(
            "Goodbye", 
            target_language="es", 
            api_key="test_api_key",
            model="test-model", 
            project_context="Test project"
        )
        
        mock_translate_plural.assert_called_once()
        self.assertEqual(
            mock_translate_plural.call_args[0][0], 
            {"one": "%d day", "other": "%d days"}
        )
        
        # Verify file updates
        mock_update_xml.assert_called_once_with(self.es_resource)
        
        # Verify resource updates
        self.assertEqual(self.es_resource.strings["goodbye"], "Adiós")
        self.assertEqual(
            self.es_resource.plurals["days"], 
            {"one": "%d día", "other": "%d días"}
        )
        
        # Verify resource was marked modified
        self.assertTrue(self.es_resource.modified)
        
        # Verify translation log structure
        self.assertIn("test_module", result)
        self.assertIn("es", result["test_module"])
        self.assertIn("strings", result["test_module"]["es"])
        self.assertIn("plurals", result["test_module"]["es"])


if __name__ == "__main__":
    unittest.main()<|MERGE_RESOLUTION|>--- conflicted
+++ resolved
@@ -26,8 +26,6 @@
 )
 
 
-<<<<<<< HEAD
-=======
 class TestApostropheEscaping(unittest.TestCase):
     """Tests for the apostrophe escaping functionality."""
     
@@ -92,7 +90,6 @@
             self.assertEqual(result["other"], "%d elements d\\'accessibilitat")
 
 
->>>>>>> 65bd38e9
 @patch('AndroidResourceTranslator.call_openai')
 class TestTranslation(unittest.TestCase):
     """Tests for core translation functionality with mocked OpenAI API calls."""
